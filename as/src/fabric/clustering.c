--- conflicted
+++ resolved
@@ -1336,24 +1336,6 @@
 #define DEBUG(format, ...) cf_debug(AS_CLUSTERING, format, ##__VA_ARGS__)
 #define DETAIL(format, ...) cf_detail(AS_CLUSTERING, format, ##__VA_ARGS__)
 
-<<<<<<< HEAD
-#ifdef TRACE_ENABLED
-#define TRACE(format, ...) cf_detail(AS_CLUSTERING, format, ##__VA_ARGS__)
-#else
-#define TRACE(format, ...)
-#endif
-
-#ifdef TRACE_ENABLED
-#define TRACE_LOG(context, format, ...) cf_detail(context, format, ##__VA_ARGS__)
-#else
-#define TRACE_LOG(context, format, ...)
-#endif
-
-//bri//#define CF_TRACE CF_FAULT_SEVERITY_UNDEF
-#define CF_TRACE CF_DETAIL
-
-=======
->>>>>>> 22791011
 #define ASSERT(expression, message, ...)				\
 if (!(expression)) {WARNING(message, ##__VA_ARGS__);}
 
